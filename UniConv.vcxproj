--- conflicted
+++ resolved
@@ -19,7 +19,6 @@
     </ProjectConfiguration>
   </ItemGroup>
   <ItemGroup>
-<<<<<<< HEAD
     <ClInclude Include="include\iconv\aliases.h" />
     <ClInclude Include="include\iconv\aliases2.h" />
     <ClInclude Include="include\iconv\aliases_aix.h" />
@@ -317,15 +316,6 @@
     <None Include="include\iconv\encodings_zos.def" />
     <None Include="include\iconv\iconv.h.in" />
     <None Include="include\iconv\translit.def" />
-=======
-    <ClInclude Include="UniConv.h" />
-  </ItemGroup>
-  <ItemGroup>
-    <ClCompile Include="UniConv.cpp" />
-  </ItemGroup>
-  <ItemGroup>
-    <None Include="encodings.inc" />
->>>>>>> f2858f4a
   </ItemGroup>
   <PropertyGroup Label="Globals">
     <VCProjectVersion>17.0</VCProjectVersion>
@@ -337,11 +327,13 @@
   <Import Project="$(VCTargetsPath)\Microsoft.Cpp.Default.props" />
   <PropertyGroup Condition="'$(Configuration)|$(Platform)'=='Debug|Win32'" Label="Configuration">
     <ConfigurationType>StaticLibrary</ConfigurationType>
+    <ConfigurationType>StaticLibrary</ConfigurationType>
     <UseDebugLibraries>true</UseDebugLibraries>
     <PlatformToolset>v143</PlatformToolset>
     <CharacterSet>Unicode</CharacterSet>
   </PropertyGroup>
   <PropertyGroup Condition="'$(Configuration)|$(Platform)'=='Release|Win32'" Label="Configuration">
+    <ConfigurationType>StaticLibrary</ConfigurationType>
     <ConfigurationType>StaticLibrary</ConfigurationType>
     <UseDebugLibraries>false</UseDebugLibraries>
     <PlatformToolset>v143</PlatformToolset>
@@ -350,11 +342,13 @@
   </PropertyGroup>
   <PropertyGroup Condition="'$(Configuration)|$(Platform)'=='Debug|x64'" Label="Configuration">
     <ConfigurationType>StaticLibrary</ConfigurationType>
+    <ConfigurationType>StaticLibrary</ConfigurationType>
     <UseDebugLibraries>true</UseDebugLibraries>
     <PlatformToolset>v143</PlatformToolset>
     <CharacterSet>Unicode</CharacterSet>
   </PropertyGroup>
   <PropertyGroup Condition="'$(Configuration)|$(Platform)'=='Release|x64'" Label="Configuration">
+    <ConfigurationType>StaticLibrary</ConfigurationType>
     <ConfigurationType>StaticLibrary</ConfigurationType>
     <UseDebugLibraries>false</UseDebugLibraries>
     <PlatformToolset>v143</PlatformToolset>
@@ -386,22 +380,15 @@
   <PropertyGroup Condition="'$(Configuration)|$(Platform)'=='Release|x64'">
     <IncludePath>.\include;.\include\iconv;$(IncludePath)</IncludePath>
     <LibraryPath>$(LibraryPath)</LibraryPath>
-  </PropertyGroup>
-  <PropertyGroup Condition="'$(Configuration)|$(Platform)'=='Release|x64'">
-    <IncludePath>.\include;$(IncludePath)</IncludePath>
-    <LibraryPath>.\lib;$(LibraryPath)</LibraryPath>
   </PropertyGroup>
   <ItemDefinitionGroup Condition="'$(Configuration)|$(Platform)'=='Debug|Win32'">
     <ClCompile>
       <WarningLevel>Level3</WarningLevel>
       <SDLCheck>true</SDLCheck>
       <PreprocessorDefinitions>WIN32;_DEBUG;%(PreprocessorDefinitions)</PreprocessorDefinitions>
+      <PreprocessorDefinitions>WIN32;_DEBUG;%(PreprocessorDefinitions)</PreprocessorDefinitions>
       <ConformanceMode>true</ConformanceMode>
     </ClCompile>
-<<<<<<< HEAD
-=======
-
->>>>>>> f2858f4a
   </ItemDefinitionGroup>
   <ItemDefinitionGroup Condition="'$(Configuration)|$(Platform)'=='Release|Win32'">
     <ClCompile>
@@ -410,40 +397,35 @@
       <IntrinsicFunctions>true</IntrinsicFunctions>
       <SDLCheck>true</SDLCheck>
       <PreprocessorDefinitions>WIN32;NDEBUG;%(PreprocessorDefinitions)</PreprocessorDefinitions>
+      <PreprocessorDefinitions>WIN32;NDEBUG;%(PreprocessorDefinitions)</PreprocessorDefinitions>
       <ConformanceMode>true</ConformanceMode>
     </ClCompile>
-<<<<<<< HEAD
-=======
-
->>>>>>> f2858f4a
   </ItemDefinitionGroup>
   <ItemDefinitionGroup Condition="'$(Configuration)|$(Platform)'=='Debug|x64'">
     <ClCompile>
       <WarningLevel>TurnOffAllWarnings</WarningLevel>
+      <WarningLevel>TurnOffAllWarnings</WarningLevel>
       <SDLCheck>false</SDLCheck>
+      <PreprocessorDefinitions>_DEBUG;%(PreprocessorDefinitions)</PreprocessorDefinitions>
       <PreprocessorDefinitions>_DEBUG;%(PreprocessorDefinitions)</PreprocessorDefinitions>
       <ConformanceMode>true</ConformanceMode>
       <LanguageStandard>stdcpp17</LanguageStandard>
     </ClCompile>
-<<<<<<< HEAD
-=======
-
->>>>>>> f2858f4a
   </ItemDefinitionGroup>
   <ItemDefinitionGroup Condition="'$(Configuration)|$(Platform)'=='Release|x64'">
     <ClCompile>
+      <WarningLevel>TurnOffAllWarnings</WarningLevel>
       <WarningLevel>TurnOffAllWarnings</WarningLevel>
       <FunctionLevelLinking>true</FunctionLevelLinking>
       <IntrinsicFunctions>true</IntrinsicFunctions>
       <SDLCheck>false</SDLCheck>
       <PreprocessorDefinitions>NDEBUG;%(PreprocessorDefinitions)</PreprocessorDefinitions>
+      <SDLCheck>false</SDLCheck>
+      <PreprocessorDefinitions>NDEBUG;%(PreprocessorDefinitions)</PreprocessorDefinitions>
       <ConformanceMode>true</ConformanceMode>
       <LanguageStandard>stdcpp17</LanguageStandard>
+      <LanguageStandard>stdcpp17</LanguageStandard>
     </ClCompile>
-<<<<<<< HEAD
-=======
-
->>>>>>> f2858f4a
   </ItemDefinitionGroup>
   <Import Project="$(VCTargetsPath)\Microsoft.Cpp.targets" />
   <ImportGroup Label="ExtensionTargets">
